--- conflicted
+++ resolved
@@ -47,13 +47,8 @@
                 #print(result)
                 result = n.cmd("sysctl net.ipv6.conf."+i+".seg6_require_hmac=-1")
                 #print(result)
-<<<<<<< HEAD
-                #for r in net.routers:
-        #  r.cmd("python3 lookup_bgp_table.py &")
-=======
         for r in net.routers:
          r.cmd("python3 lookup_bgp_table.py &")
->>>>>>> 476bef1f
         # result = net.get("has1r1").cmd("ip -6 route add fc00:0:7::2 encap seg6 mode inline segs fc00:0:d::1 dev has1r1-eth0")
         super().post_build(net)
         #print(result)
