from ipmininet.iptopo import IPTopo
from ipmininet.ipnet import IPNet
from ipmininet.cli import IPCLI
from ipmininet.router.config import BGP, ebgp_session, set_rr, AccessList, \
    AF_INET6



class MyTopology(IPTopo):
    """This topology is composed of two AS connected in dual homing
     with different local pref and MED. AS1 has one route reflector: as1r3."""

    def build(self, *args, **kwargs):
        """
                                 +
                           AS1   |   AS4
        +-------+                |
        | as1r1 +--------+       |
        +---+---+        |       |
          2 |            |       |
        +---+---+    +---+---+   |   +-------+
        | as1r3 +----+ as1r6 +-------+ as4r1 +--------+
        +---+---+    +---+---+   |   +-------+        |
            |            |       |                    |
        +---+---+        |       |                 +--+--+     +-------+
        | as1r2 |        |       |                 | s4  +-----+ as4h1 |
        +---+---+        |       |                 +--+--+     +-------+
          4 |            |       |                    |
        +---+---+    +---+---+   |   +-------+        |
        | as1r4 +----+ as1r5 +-------+ as4r2 +--------+
        +-------+    +-------+   |   +-------+
                                 |
                                 +
        """

        # Add all routers
        as1r1 = self.bgp('as1r1')
        as1r2 = self.bgp('as1r2')
        as1r3 = self.bgp('as1r3')
        as1r4 = self.bgp('as1r4')
        as1r5 = self.bgp('as1r5',
                         family=AF_INET6(redistribute=('ospf6', 'connected')))
        as1r6 = self.bgp('as1r6',
                         family=AF_INET6(redistribute=('ospf6', 'connected')))
        as4r1 = self.bgp('as4r1', family=AF_INET6(networks=('dead:beef::/32',)))
        as4r2 = self.bgp('as4r2', family=AF_INET6(networks=('dead:beef::/32',)))

        # Add the host and the switch
        as1h1 = self.addHost('as1h1')
        as4h1 = self.addHost('as4h1')
        switch = self.addSwitch('s4')

        # Add Links
        self.addLink(as1r1, as1r6)
        self.addLink(as1r1, as1h1)
        self.addLink(as1r1, as1r3, igp_metric=2)
        self.addLinks((as1r3, as1r2), (as1r3, as1r6))
        self.addLink(as1r2, as1r4, igp_metric=4)
        self.addLinks((as1r4, as1r5), (as1r5, as1r6), (as4r1, as1r6),
                      (as4r2, as1r5), (as4r1, switch), (as4r2, switch),
                      (switch, as4h1))
        self.addSubnet((as4r1, as4r2, as4h1), subnets=('dead:beef::/32',))

        """al4 = AccessList(name='all4', entries=('any',), family='ipv4')
        al6 = AccessList(name='all6', entries=('any',), family='ipv6')

        as1r6.get_config(BGP)\
            .set_local_pref(99, from_peer=as4r1, matching=(al4, al6))\
            .set_med(50, to_peer=as4r1, matching=(al4, al6))

        as4r1.get_config(BGP)\
            .set_community('1:80', from_peer=as1r6, matching=(al4, al6))\
            .set_med(50, to_peer=as1r6, matching=(al4, al6))

        as1r5.get_config(BGP).set_local_pref(50, from_peer=as4r2,
                                             matching=(al4, al6))"""

        # Add full mesh
        self.addAS(4, (as4r1, as4r2))
        self.addAS(1, (as1r1, as1r2, as1r3, as1r4, as1r5, as1r6))
        set_rr(self, rr=as1r3, peers=(as1r1, as1r2, as1r4, as1r5, as1r6))

        # Add eBGP session
        ebgp_session(self, as1r6, as4r1)
        ebgp_session(self, as1r5, as4r2)

        super().build(*args, **kwargs)

    def bgp(self, name, family=AF_INET6()):
        r = self.addRouter(name)
        r.addDaemon(BGP, address_families=(family,))
        return r
    
    def post_build(self, net):
        for n in net.hosts + net.routers:
            interfaces = ["all", "lo", "default", str(n)+"-eth0"]
            # enable_srv6(n)
            for i in interfaces:
                result = n.cmd("sysctl net.ipv6.conf."+i+".seg6_enabled=1")
                #print(result)
                result = n.cmd("sysctl net.ipv6.conf."+i+".seg6_require_hmac=-1")
                #print(result)
<<<<<<< HEAD
        #result = net.get("as1r1").cmd("ip -6 route add fc00:0:7::2 encap seg6 mode inline segs fc00:0:d::1 dev as1r1-eth0")
        #print(result)
=======
        # result = net.get("as1r1").cmd("ip -6 route add fc00:0:7::2 encap seg6 mode inline segs fc00:0:d::1 dev as1r1-eth0")
        # print(result)
>>>>>>> 7d2a84a6
    
    # # No need to enable SRv6 because the call to the abstraction
    # # triggers it

    # # This adds an SRH encapsulation route on h1 for packets to h2
    #     SRv6Encap(net=net, node="h1", to="h2",
    #                 # You can specify the intermediate point with any
    #                 # of the host, its name, an interface or the address
    #                 # itself
    #                 # through=[net["r1"], "r1", net["r1"].intf("lo"),
    #                 #         net["r1"].intf("lo").ip6],
    #                 through=[net["r5"]],
    #                 # Either insertion (INLINE) or encapsulation (ENCAP)
    #                 mode=SRv6Encap.INLINE)
    #     super().post_build(net)


if __name__ == "__main__":
    
    net = IPNet(topo=MyTopology(), use_v4=False)
    # DEBUG_FLAG = True
    try:
        net.start()
        IPCLI(net)
    finally:
        net.stop()

    #sudo python -m ipmininet.clean --> si ça crash ou qu'on oublie de net.stop()<|MERGE_RESOLUTION|>--- conflicted
+++ resolved
@@ -100,13 +100,8 @@
                 #print(result)
                 result = n.cmd("sysctl net.ipv6.conf."+i+".seg6_require_hmac=-1")
                 #print(result)
-<<<<<<< HEAD
-        #result = net.get("as1r1").cmd("ip -6 route add fc00:0:7::2 encap seg6 mode inline segs fc00:0:d::1 dev as1r1-eth0")
-        #print(result)
-=======
         # result = net.get("as1r1").cmd("ip -6 route add fc00:0:7::2 encap seg6 mode inline segs fc00:0:d::1 dev as1r1-eth0")
         # print(result)
->>>>>>> 7d2a84a6
     
     # # No need to enable SRv6 because the call to the abstraction
     # # triggers it
