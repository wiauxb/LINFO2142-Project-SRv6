from ipmininet.iptopo import IPTopo
from ipmininet.router.config import SSHd
from ipmininet.host.config import Named
from ipmininet.ipnet import IPNet
from ipmininet.cli import IPCLI
from ipmininet import DEBUG_FLAG
from ipmininet.srv6 import enable_srv6
from ipmininet.srv6 import SRv6Encap

class MyTopology(IPTopo):

    def build(self, *args, **kwargs):

        r1 = self.addRouter("r1")
        
        r2 = self.addRouter("r2")
        # Helper to create several routers in one function call
        r3, r4, r5 = self.addRouters("r3", "r4", "r5")

        s1 = self.addSwitch("s1")
        s2 = self.addSwitch("s2")

        h1 = self.addHost("h1")

        h2 = self.addHost("h2")

        self.addLink(r1, r2)
        # Helper to create several links in one function call
        self.addLinks((s1, r1), (h1, s1), (s2, r2), (h2, s2), (r2, r3),
                      (r3, r4), (r4, r5))

        super().build(*args, **kwargs)
    
<<<<<<< HEAD
#    def post_build(self, net):
#        for n in net.hosts + net.routers:
#            enable_srv6(n)
#        super().post_build(net)
=======
    def post_build(self, net):
        for n in net.hosts + net.routers:
            # enable_srv6(n)
            result = n.cmd("sysctl net.ipv6.conf."+str(n)+"-eth0.seg6_enabled=1")
            print(result)
            result = n.cmd("sysctl net.ipv6.conf."+str(n)+"-eth0.seg6_require_hmac=-1")
            print(result)
        result = net.get("h1").cmd("ip -6 route add fc00:0:2::1 encap seg6 mode inline segs fc00:0:5::1")
        print(result)
    
    # # No need to enable SRv6 because the call to the abstraction
    # # triggers it

    # # This adds an SRH encapsulation route on h1 for packets to h2
    #     SRv6Encap(net=net, node="h1", to="h2",
    #                 # You can specify the intermediate point with any
    #                 # of the host, its name, an interface or the address
    #                 # itself
    #                 # through=[net["r1"], "r1", net["r1"].intf("lo"),
    #                 #         net["r1"].intf("lo").ip6],
    #                 through=[net["r5"]],
    #                 # Either insertion (INLINE) or encapsulation (ENCAP)
    #                 mode=SRv6Encap.INLINE)
    #     super().post_build(net)
>>>>>>> b1e41218


if __name__ == "__main__":
    
    net = IPNet(topo=MyTopology(), use_v4=False)
    # DEBUG_FLAG = True
    try:
        net.start()
        IPCLI(net)
    finally:
        net.stop()

    #sudo python -m ipmininet.clean --> si ça crash ou qu'on oublie de net.stop()<|MERGE_RESOLUTION|>--- conflicted
+++ resolved
@@ -31,12 +31,6 @@
 
         super().build(*args, **kwargs)
     
-<<<<<<< HEAD
-#    def post_build(self, net):
-#        for n in net.hosts + net.routers:
-#            enable_srv6(n)
-#        super().post_build(net)
-=======
     def post_build(self, net):
         for n in net.hosts + net.routers:
             # enable_srv6(n)
@@ -61,7 +55,6 @@
     #                 # Either insertion (INLINE) or encapsulation (ENCAP)
     #                 mode=SRv6Encap.INLINE)
     #     super().post_build(net)
->>>>>>> b1e41218
 
 
 if __name__ == "__main__":
