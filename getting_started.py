--- conflicted
+++ resolved
@@ -35,12 +35,7 @@
         for n in net.hosts + net.routers:
             interfaces = ["all", "lo", "default", str(n)+"-eth0"]
             # enable_srv6(n)
-<<<<<<< HEAD
-            interaces=["all", "default", "lo", str(n)+"-eth0"]
-            for i in interaces:
-=======
             for i in interfaces:
->>>>>>> 18a306c9
                 result = n.cmd("sysctl net.ipv6.conf."+i+".seg6_enabled=1")
                 print(result)
                 result = n.cmd("sysctl net.ipv6.conf."+i+".seg6_require_hmac=-1")
